# Nmapthon
A complete, high level Nmap module for Python. 

## Documentation  

<<<<<<< HEAD
You can find all the documentation in ReadTheDocs
=======
## Installation (with pip)  
Update your `pip` utility with `pip install pip --upgrade` and then `pip install nmapthon`.

## Installation (Manual)  
Downloading the file from the 'src' folder and pasting it directly into your proyect and import it. **No aditional modules are needed to run this library, everything is achieved by vanilla Python modules.**  

---  
# Changelog
- Version 1.1.X: Added `merge()` function, `script_name` for script related functions and minor error correction.
  
---  

# Classes  

There are **two available classes** to use right now with this module:  
- **NmapScanner**: Used to execute custom nmap scans, providing a large list of methods and customization to gather all the resulting information. Docs [here](https://github.com/cblopez/nmapthon/wiki/NmapScanner)  
- **AsyncNmapScanner**: Inherits NmapScanner and as you could guess by the name, it runs nmap scans asynchronously allowing the program to execute other actions meanwhile.  
  
---
# NmapScanner  
Class for executing and parsing nmap scans.
  
## Instantiation  
The NmapScanner class takes one positional parameter and `**kwargs` parameters for instantiation. The positional parameter is the target IP or target's IP range to scan: 

Specify the targets to scan in two different accepted formats: In str format, those targets can be a network/netmask like `'192.168.1.0/24'`, a range like `'192.168.1.1-192.168.1.10'`, a number of individual targets separated by a comma like `'192.168.1.1,192.168.1.2'`, a single target like `'192.168.1.1'` or any combination between these options like `'192.168.1.1-192.168.1.10, 192.168.1.22'`. In list format, with every IP Address specified separately: `['192.168.1.1', '192.168.1.2', .... ]`.  
**You can re-assign them later with the target setter:**  
`scanner_instance.targets = # String or list of targets`.  

On the other hand, `kwargs` are:
   
- `ports`: Specify the ports to scan in two different accepted formats. In str format, sepecify a port range like `'20-100'`, a number of individual ports separated by a comma like `'22,53'`, a single port like `'22'` or any combination between these options like `'22,53,100-300'`. In list format, built by single int or str port values: `[22, 53, 100]` or `['22', '53', '100']`. 
**If no ports are specified, nmap will scan the default ports. As well as `targets`, this attribute has a setter:**  
`scanner_instance.ports = list(range(1, 1025)) # Yeah, you can use range()!`  
- `arguments`: String containing every nmap parameter that we want to execute. For example `'-sV -Pn'`.  
**Note: No `-d` or `-v` options allowed (That means no debugging or verbosity). The `-p` parameter is not allowed either, ports must be specified on instantiation or by the `ports` setter as explained above. No IP addresses will be allowed, targets must be specified on instantiation or by the `targets` setter as explained above.**`arguments` **has also a setter:**  
`scanner_instance.arguments = '-sS -T2'`  
- `name`: Specify a particular name for the scanner.
  
### Example  
```python  
import nmapthon as nm  

# This instantiates a scanner for localhost and Service Detection on default ports
scanner = nm.NmapScanner('127.0.0.1', arguments='-sV')

# This one scans 3 hosts at maximum speed and with script launching, OS detection and Service Detection  
scanner = nm.NmapScanner(['192.168.1.1', '192.168.1.11', '192.168.1.34'], arguments='-A -T4')

# This one scans localhost, SYN scan for the first 200 ports. His name is 'Mapy'  
scanner = nm.NmapScanner('127.0.0.1', name='Mapy', ports=list(range(1,201)))
```
### Errors  
During instantiation, some errors can be raised:  
- `InvalidArgumentError`: For example, if `arguments` contains the `-p` parameter, this will be raised.  
- `MalformedIPAddressError`: If a target is not well written (it is not a valid IP address), this will be raised.  
- `InvalidPortError`: If string port cannot be converted to integer, it is a non valid port. If a port is smaller than 1 or greater than 65535. Will be raised in any of these cases.  
  
## Running the scan  
After [instantiating](https://github.com/cblopez/nmapthon/wiki/NmapScanner#Instantiation) the scanner, the `run()` method will execute it. The program will block until the nmap process finishes, and after that, the `NmapScanner` instance will contain all the information from the scan. 

## Example  
```python  
import nmapthon as nm

example_scanner = nm.NmapScanner('127.0.0.1', arguments='-sS')  

# Execute the scan
example_scanner.run()

# Now the 'example_scanner' object contains all the information from the scan.
```  
Please head to the next sections to know how to manage all the information gathered from the scan.  

## Errors  
When executing the `run()` method, several type of errors can pop, but all of them are raised by the same Exception: `NmapScannerError`. The situations when this Exception could come out are: 
- No targets to scan are specified.  
- When nmapthon cannot parse the nmap output, due to any type of nmap error that interrupted the execution. In this case, the `NmapScannerError` will print the nmap error.  
- When no output from nmap is given. Should never happen but if it does, the `NmapScannerError` will print the nmap error.  

**Any other type of error when calling the** `run()` **method could be some type of non permitted operation (execute with `sudo` or as admin), or the fact that the machine does not have nmap installed.**

## Getting simple scan information  
After calling the `run()` method, the `NmapScanner` instance will have several properties to access scan information, only if no errors occur. These properties are:  
- `start_timestamp`: Get the timestamp from when the scan started.  
- `start_time`: Get the human-readable date and hour from when the scan started.  
- `exit_status`: Nmap application exit status.  
- `args`: All arguments used in the scan, **but this args are printed by nmap**.  
- `summary`: Scan summary.  
- `version`: Nmap's version.  
- `end_timestamp`: Get the timestamp from when the scan finished.  
- `end_time`: Get the human-readable date and hour from when the scan finished.  
- `finished`: Boolean flag that tells if the scan has finished.  

**In addition, there is a very important property called the `tolerant_errors` property. That returns a string with nmap errors that happened but let the scan finish.**  

**Important: If any of this properties is accessed before calling the `run()` method, they will return `None`.**  

## Example  
```python  
import nmapthon as nm

scanner = nm.NmapScanner('192.168.1.0/24', ports='1-1024', arguments='-sS')  
scanner.run()  

# If program reaches this point, we can get the properties.  
print("Started at: {}".format(scanner.start_time))  
print("Used {} nmap version.".format(scanner.version))  
print("The tolerant errors were:\n{}".format(scanner.tolerant_errors)) 
# You can keep calling any of this properties 
```  
  
#### **Every method must be called after** `run()` **or an** `NmapScanError` **will be raised.**
## Get hosts information  
After running the scan, we can execute two primary methods to obtain the hosts from the scan:  
- `scanned_hosts()`: Returns a list of scanned hosts.  
- `non_scanned_hosts()`: Returns a list with all the hosts that where specified on `targets` but did not appear on the nmap output, which means that they were not scanned.  
  
To get the **hostnames** associated with a particular host:  
- `hostnames(host:str)`: Returns a list with all the hostnames from a host.

Having the scanned hosts, we can get their state, reason and scanned protocols:  
- `state(host:str)`: Returns the state of a given host.  
- `reason(host:str)`: Returns the reason why the host has a certain state.  
- `all_protocols(host:str)`: **Yields** every protocol scanned for a given host.  

For a given host and protocol, we can also get the scanned and non scanned ports, plus their state:  
- `scanned_ports(host:str, protocol:str)`: Return a list of scanned ports for a given host and protocol.  
- `non_scanned_ports(host:str, protocol:str`: Return a list of non scanned ports for a given host and protocol.  
- `port_state(host:str, protocol:str, port:str,int)`: Return the state and reason from a port.  

**These host, protocol and port related methods are just to enumerate. Head to the next sections to see more complex ones.**  

### Host information example  
```python
import nmapthon as nm

scanner = nm.NmapScanner(['127.0.0.1', '192.168.1.99'], ports=[1,101], arguments='-sT')  
scanner.run()

# Get hosts that responded the scan
host_that_responded = scanner.scanned_hosts()

# Loop through protocols, for every scanned host and get other information
for host in host_that_responded:
    # Get state, reason and hostnames
    print("Host: {}\tState: {}\tReason: {}".format(host, scanner.state(host), scanner.reason(host))    
    for hostname in scanner.hostnames(host):
        print("Hostname: {}".format(hostname))
        # Get scanned protocols
    for proto in scanner.all_protocols(host):
        # Get scanned ports
        for port in scanner.scanned_ports(host, proto): 
            state, reason = scanner.port_state(host, proto, port)
            print("Port: {0:<7}State:{1:<9}Reason:{2}'.format(port, state, reason))
```  
  

## Service information
If service detection was performed (for example with `'-sV'` or `'-A'`), we can gather the service information for a given host, protocol and port:  
- `service(host:str, protocol:str, port:str,int)`: Get a Service instance representing the gathered information from the service, if no service information was found it returns `None`.  
- `standard_service_info(host:str, protocol:str, port:str,int)`: Returns the service name and service information. The service information is a string formed by the service product, version and extarinfo. If there is no info about a particular service, two `None` values will be returned. If nmap has found the name of the service, but it doesnt know anything about the service information itself, this method will return the name and an empty string (`''`).  

## Service class  
Executing the function `service(host:str, protocol:str, port:int,str)` will return `None` if there is no known service, or it will return a `Service` in any other case. A `Service` object has 4 simple properties:  
- `name`: Return the name of the service.  
- `product`: Return the product running on that service.  
- `version`: Return the version of the product.  
- `extrainfo`: Return extra information about the product.  
  
We can also get all CPEs associated with that service:  
- `all_cpes()`: Return a list containing all the CPEs from a service.  
  
Last but not least, we can get all the scripts information that were launched against that particular service:  
- `all_scripts()`: **Yields** every script name and output from every script that was launched agaisnt that service.  
  
Service instances can be used as list objects, which allows scripts management, for example:  
- `service_instance[script_name]`: Return the output from a given script name.  
- `service_instance[script_name] = script_output`: Add a script name with an associated output.  
- `del service_instance[script_name]`: Delete every script related information for a given script name.  
  
Script instance also have a custom `__str__` method:  
- `print(str(service_instance))`: Prints all the service info in a specific way.  
  
## Service object example  
```python  
import nmapthon as nm  

scanner = nm.NmapScanner('192.168.1.0/24', ports='22,53,443', arguments='-A -T4')
scanner.run()  

# for every host scanned  
for host in scanner.scanned_hosts():  
    # for every protocol scanned for each host  
    for proto in scanner.all_protocols(host):  
        # for each scanned port  
        for port in scanner.scanned_ports(host, proto):
            # Get service object  
            service = scanner.service(host, proto, port)  
            if service is not None:  
                print("Service name: {}".format(service.name))  
                print("Service product: {}".format(service.product))  
                for cpe in service.all_cpes():
                    print("CPE: {}".format(cpe))
                for name, output in service.all_scripts():  
                    print("Script: {}\nOutput: {}".format(name, output))
                # You could also do print(str(service))
                # You could also know if 'ssh-keys' script was launched and print the output
                if 'ssh-keys' in service:  
                    print("{}".format(service['ssh-keys']))


```  
  
## Service standard info example  
```python  
import nmapthon as nm  

scanner = nm.NmapScanner('192.168.1.0/24', ports='22,53,443', arguments='-sV -T4')
scanner.run()  

# for every host scanned  
for host in scanner.scanned_hosts():  
    # for every protocol scanned for each host  
    for proto in scanner.all_protocols(host):  
        # for each scanned port  
        for port in scanner.scanned_ports(host, proto):
            # Get service information  
            service, service_info = scanner.standard_service_info(host, proto, port)
            if service is not None:  
                print("Service: {}\tInfo: {}".format(service, service_info))

```  

  
## OS Detection  
If OS detection was performed (for example, by using `'-O'` or `'-A'`), you can get the OS matches with their accuracy and the OS fingerprint:  
- `os_matches(host:str)`: **Yields** every OS name with it's corresponding accuracy for a given host.  
- `os_fingerprint(host:str)`: Returns the OS fingerprint for a given host. If no fingerprint was found or performed, it will return `None`.  
- `most_accurate_os(host:str)`: Returns a list with the most accurate OSs. **The list is needed because there might not be only one OS match with the highest accuracy, but several.**  

## OS Detection example  
```python  
import nmapthon as nm  

scanner = nm.NmapScanner('127.0.0.1', arguments='-O --osscan-guess')
scanner.run()

# Notice that '127.0.0.1' can be used without expecting an NmapScanError  
# localhost should always responde.
for os_match, acc in scanner.os_matches('127.0.0.1'):
    print('OS Match: {}\tAccuracy:{}%'.format(os_match, acc))

fingerprint = scanner.os_fingerprint('127.0.0.1')
if fingerprint is not None:
    print('Fingerprint: {}'.format(fingerprint))

for most_acc_os in scanner.most_accurate_os('127.0.0.1'):
    print('Most accurate OS: {}'.format(most_acc_os))
```  
  
  
## Host Scripts  
We can gather the information from the scripts that are host oriented. If looking for service oriented scripts, you can find  how to get them [here](https://github.com/cblopez/nmapthon/blob/master/README.md#service-information):  
- `host_scripts(host:str, script_name=None)`: **Yield** every name and output for every script launched against the host. If `script_name` is set to a string, 
only the scripts containing that string will be yielded, i.e. `sc.host_scripts('127.0.0.1'), script_anme='smtp'`) 
  
## Traceroute information  
Get every hop information from executing a traceroute to a particular host:  
- `trace_info(host:str)`: **Yields** one `TraceHop` instance per traceroute hop.  
  
## TraceHop class  
A `TraceHop` instance has four basic properties to access its information:  
- `ttl`: Time-To-Live. IP layer field.  
- `ip_addr`: IP Address of the node.  
- `rtt`: Round Trip Time.  
- `domain_name`: Domain name of the node.  
  
`TraceHop` instances have a custom `__str__` method to print their information in a specific way.  
**If any of the traceroute hop information is unknown, the corresponding property will return** `None`.  
**If a** `TraceHop` **instance has no information (blocked by firewall, for example) the** `__str__` **method will print** `'Somehow blocked Hop.'`.  

## Host scripts example  
```python  
import nmapthon as nm  

scanner = nm.NmapScanner('192.168.1.1-192.168.1.112', arguments='-A')  
scanner.run()

for host in scanner.scanned_hosts():  
    print("Host: {}".format(host))
    for name, output in scanner.host_scripts(host):  
        print("Script: {}\nOutput: {}".format(name, output))  
```  
  
## Traceroute example  
```python  
import nmapthon as nm  

scanner = nm.NmapScanner('85.65.234.12', arguments='--traceroute')  
scanner.run()  
  
if '85.65.234.12' in scanner.scanned_hosts():  
    for tracehop_instance in scanner.trace_info('85.65.234.12'):  
        print('TTL: {}\tIP address: {}'.format(tracehop_instance.ttl, tracehop_instance.ip_addr))
```  

---  

# Merging NmapScanner objects  

There may be situations where several `NmapScanner` instances may be instantiated separately, so a `merge()` is available to 
merge scans. It must be called after the instance finishes the scan, and it accepts any number of other `NmapScanner` instances 
plus additional `**kwargs`
- `merge_tcp=True`: Flag to allow TCP merging
- `merge_udp=True`: Flag to allow UDP merging 
- `merge_scripts=True`: Flag to merge host scripts. TCP/UDP port scripts are merged if their respective flag is `True`.
- `merge_trace=True`: Merge Traceroute information. 
- `merge_os=True`: Merge OS information.  
- `merge_non_scanned=True`: Merge IPs that could not be scanned.

### `merge()` deep inspect  
The `merge()` method acts differently depending on a main condition, which is: "Does the instance that's calling the method have the target X?". Depending on the answer: 
- If the target is not in the caller scanner, all the information from the target is copied depending on the `**kwargs` flags values.
- If the target is on the caller scanner, the information is copied depending on the flags, particularly:
  - TCP/UDP ports are copied if they where not scanned on the caller scan, but if the caller already has information 
  about them, it's not overwritten.
  - OS information, as well as Host scripts are checked one by one, only adding them if the caller does not have information of a particular OS/script.
  - Traceroute is only added while no Traceroute information is in the caller scanner.  

## Example 1: Dividing TCP and UDP scans  
```python
import nmapthon as nm

# Run a TCP scan synchronously and a UDP async to the same target
main_scanner = nm.NmapScanner('10.10.10.2', ports=[22, 80, 443], arguments='-sV -sS -n')
udp_scanner = nm.AsyncNmapScanner('10.10.10.2', ports=[21, 53], arguments='-sU -n', mute_error=True)

# Launch the UDP first
udp_scanner.run()

# Launch the TCP
try:
    main_scanner.run()
except nm.NmapScanError as e:
    print('Error while scanning TCP ports:\n{}'.format(e))

# Wait until UDP ends
udp_scanner.wait()

if udp_scanner.finished_successfully():
    # Merge the scans (Do not need to set all flags to False since there is no information on the UDP scanner,
    # but just to show the usage thay are set to False here
    main_scanner.merge(udp_scanner, merge_os=False, merge_scripts=False, merge_tcp=False, merge_trace=False)
```  

## Example 2: Multi-threading/processing scans
```python
import nmapthon as nm
import multiprocessing

def read_ips(ips_file):
    with open(ips_file) as f:
        return [x.strip() for x in f.readlines()]

def worker(n, ip, return_dict):
    sc = nm.NmapScanner(ip, ports=[1-1000], arguments='-sT -sV -T4 -n')
    try:
        sc.run()
    except nm.NmapScanner as e:
        raise e
    return_dict[n] = sc


if __name__ == '__main__':
    # Create share dict to store scans
    manager = multiprocessing.Manager()
    return_dict = manager.dict()
    jobs = []
    # Read IPS from file
    ips = read_ips('my_ips_file.txt')
    for i in range(len(ips)):
        p = multiprocessing.Process(target=worker, args=(i, ips[i], return_dict))
        jobs.append(p)
        p.start()
    
    # Freeze application until all apps finish
    for proc in jobs:
        proc.join()
    
    # Take the first scanner as caller
    main_scan = return_dict[0]
    # Pass the rest of the scans as arguments for merging
    main_scan.merge(*list(return_dict.values())[1:])
    
    # Now you can use the main_scan as a single scanner with all the information
    for host in main_scan:
        ......
```
---  

# AsyncNmapScanner  
Class for executing background nmap scans.  
  
## Instantiation  
Instantiating `AsyncNmapScanner` has the same `kwargs` as the `NmapScanner` class, you can find them [here](https://github.com/cblopez/nmapthon/blob/master/README.md#nmapscanner-1). But this one has an optional extra `kwargs` parameter:  
- `mute_errors`: A boolean type parameter, `False` by default. If set to `True`, the AsyncNmapScanner wont show fatal errors when executing. **It is not recommended to set it to** `True` **because it hides scan errors, but in case you need it, you can use it.**  
  
## Example  
```python  
import nmapthon as nm  
  
async_scanner = nm.AsyncNmapScanner('10.126.65.0/23', ports='21,22,100-200', arguments='-sV -n -T4')  
  
# Async Scanner with error muting  
async_scanner = nm.AsyncNmapScanner(targets='192.168.1.30', arguments='-A -T4', mute_errors=True)
```
  
# AsyncNmapScanner  
  
## Run the scan  
`AsyncNmapScanner` also has the `run()` method, which will start executing the scan in background. You can use several methods to get the scan state and block the application.  
- `is_running()`: Returns `True` if the scanner is running. `False` if not.  
- `wait()`: Blocks the program execution until the scan finishes.  
- `finished_succesfully`: Returns `True` if the scan finished with no fatal errors. `False` if not.  
  
If `mute_errors=True` is used, you can get the Exception raised when muted:  
- `fatal_error()`: Returns an `NmapScanError` with the information from the Exception raised that was muted. If no `mute_errors=True` was set, it will return None, but you will have anyways an `NmapScanError` raised on your program.
  
## Example 1  
```python  
import nmapthon as nm  
import time  
  
scanner = nm.AsyncNmapScanner('192.168.1.2', ports=range(1,10001), arguments='-sS -sU')  
scanner.run()  
  
# Do something while it executes  
while scanner.is_running():  
    print("I print because I can :)")  
    time.sleep(1)  
  
# Check if it was not successful  
if not scanner.finished_succesfully():  
    print("Uh oh! Something went wrong!")  
```  
  
## Example 2  
```python  
import nmapthon as nm  
  
scanner = nm.AsyncNmapScanner('192.168.1.2', ports=range(1,10001), arguments='-sS -sU')  
scanner.run()  
  
# Do something and block execution until finishes
for i in range(1, 1000000):  
    print("Im printing a lot of lines!")  
scanner.wait()  
  
# Check if it was not successful  
if not scanner.finished_succesfully():  
    print("Uh oh! Something went wrong!\nPopped error:\n{}".format(scanner.fatal_error()))  
```  
  
## Properties and Methods  
Apart from the additional methods mentioned in the [previous section](https://github.com/cblopez/nmapthon/blob/master/README.md#run-the-scan), all the properties and methods from the `NmapScanner` class are inherited, please [read the documentation](https://github.com/cblopez/nmapthon/blob/master/README.md#nmapscanner-1) from this class to know what to use.  
  
---
# List of properties, setters and methods  
  
## NmapScanner  
Here is a complete list of attributes and methods from the ´NmapScanner´ class.  
  
### NmapScanner: Properties  
  
  
| Property  | Return type | Description |  
| --------- | ----------- | ----------- |  
| `name` | `str`, `None` | Name of the scanner, `None` if no name was set on instantiation. |    
| `targets` | `str`, `list`, `None`  | Targets specified to scan, depending on the type used to specify them. |  
| `ports` | `str`, `None`  | Ports in string format, even if they were set using a `list`. |  
| `scan_arguments` | `str`, `None` | Arguments set on instantiation (`arguments=#whatever`) or by `arguments(args)` setter. |  
| `start_timestamp`* | `str`, `None` | Timestamp from the time when the scan started. |  
| `start_time`* | `str`, `None` | Human readable time and hour when the scan started. |  
| `end_timestamp`* | `str`, `None` | Timestamp from the time when scan finished. |  
| `end_time`* | `str`, `None` | Human readable time and hour when the scan finished. |  
| `exit_status`* | `str`, `None` | Nmap's exit status. |  
| `args`* | `str`, `None` | Nmap scanning sentence. (From nmap, not explicitly the arguments of the user. |  
| `summary`* | `str`, `None` | Scan summary. |  
| `version`* | `str`, `None` | Nmap version used. |  
| `tolerant_errors`* | `str`, `None` | Errors that happened during the scan, but let it finish. |  
| `scanned_protocols_info`* | `dict`, `None` | Dictionary containing simple information about services scanned. |  
| `finished` | `bool` | Flag set to `True` if scanner was executed and done, `False` if not |  
  
  
__*Need to execute the__ `run()` __method before using this property, otherwise it will return__ `None` __.__ 
  
### NmapScanner: Setters  
  
  
| Setter  | Value type | Description |  
| ------- | ---------- | ----------- |  
| `name` | `str` | Set the name of the scanner | 
| `ports` | `str`, `list` | Set the ports to scan |  
| `targets` | `str`, `list` | Set the targets` IPs to scan |  
| `arguments` | `str` | Set the arguments to use by the scan. No `-p`, `-v` or `-d` allowed |  
  
  
### NmapScanner: Methods  
  
  
| Method | Return type | Description |  
| ------ | ----------- | ----------- |  
| `run()` | - | Start scanning. |  
| `raw_data()`* | `dict` | Return a complex dictionary containing all the output information. |  
| `scanned_hosts()`* | `list` | Return a list of all hosts that responded to the scan. |  
| `non_scanned_hosts()`* | `list` | Return a list of all hosts that did not respond to the scan. |  
| `state(host:str)`* | `str` | Return the state of a given host. |  
| `reason(host:str)`* | `str` | Return the reason of why a given host has such state. | 
| `all_protocols(host:str)`* | `generator` | **Yield** all the protocols scaned for a given host. |  
| `scanned_ports(host:str, protocol:str)`* | `list` | Return a list of all scanned ports for a given host and protocol. |  
| `non_scanned_ports(host:str, protocol:str)`* | `list` | Return a list of all scanned ports for a given host and protocol. |  
| `hostnames(host:str)`* | `list` | Return a list of all hostnames from a given host. |  
| `os_matches(host:str)`* | `generator` | **Yield** every `(os_match, accuracy)` for a given host. |  
| `os_fingerprint(host:str)`* | `str`, `None` | Return the OS Fingerprint for a given host, `None` if not scanned or was not found. |  
| `most_accurate_os(host:str)`* | `list` | Return a list of all OS matches with maximum accuracy. |  
| `service(host:str, protocol:str, port:str,int)`* | `Service`, `None` | Return a `Service` instance representing the service running on a port, for a given host and protocol. `None` if no service was found. |  
| `standard_service_info(host:str, protocol:str, port:str,int)`* | `tuple` | Return a tuple containing the service name and service version information. Returns `(None, None)` if none of them were found. | 
| `port_scripts(host:str, protocol:str, port:str,int, script_name=None)`* | `generator` | **Yield** every `(script_name, script_output)` for every script launched against a port, for a given host and protocol. Specify a `script_name` to return only those scripts that contain the given word on their name.  |  
| `host_scripts(host:str, script_name=None)`* | `generator` | **Yield** every `(script_name, script_output)` for every script launched against a given host. Specify a `script_name` to return only those scripts that contain the given word on their name. |  
| `trace_info(host:str)`* | `generator` | **Yield** one `TraceHop` instance, representing a Traceroute hop, for every hop gathered. |  
| `merge(*scanners:NmapScanner, merge_tcp=True, merge_udp=True, merge_os=True, merge_scripts=True, merge_trace=True, merge_non_scanned=True)`* | - | Merge the caller scan with any number of other `NmapScanner` instances. |  
  
  
__*Need to execute the__ `run()` __method before using this method, otherwise it will raise `NmapScanError`__.  
  
## AsyncNmapScanner  
Here is a complete list of attributes and methods from the ´AsyncNmapScanner´ class.  
  
### AsyncNmapScanner: Properties
The `AsyncNmapScanner` class has the same properties as the `NmapScanner` class.  
  
### AsyncNmapScanner: Methods  
The `AsyncNmapScanner` class has the same methods as the `NmapScanner` class, plus the following:  
  
| Method  | Return type | Description |  
| ------ | ----------- | ----------- |  
| `is_running()`* | `bool` | Returns `True` if the scan is running, `False` if not. |  
| `wait()`* | - | Freezes the application execution until the scan finishes. |  
| `finished_successfully()` | `bool` | Returns `True` if the scan was launched and it has finished successfully, `False` if not. |  
| `fatal_error()`* | `NmapScanError` | Returns the `Exception` raised on the scan execution, in case `finished_successfully()` is `False` and the `mute_errors=True` `kwarg` was used. |  
  
__*Need to execute the__ `run()` __method before using this method.__    
  
>>>>>>> ecd850b0
<|MERGE_RESOLUTION|>--- conflicted
+++ resolved
@@ -1,563 +1,4 @@
 # Nmapthon
 A complete, high level Nmap module for Python. 
 
-## Documentation  
-
-<<<<<<< HEAD
-You can find all the documentation in ReadTheDocs
-=======
-## Installation (with pip)  
-Update your `pip` utility with `pip install pip --upgrade` and then `pip install nmapthon`.
-
-## Installation (Manual)  
-Downloading the file from the 'src' folder and pasting it directly into your proyect and import it. **No aditional modules are needed to run this library, everything is achieved by vanilla Python modules.**  
-
----  
-# Changelog
-- Version 1.1.X: Added `merge()` function, `script_name` for script related functions and minor error correction.
-  
----  
-
-# Classes  
-
-There are **two available classes** to use right now with this module:  
-- **NmapScanner**: Used to execute custom nmap scans, providing a large list of methods and customization to gather all the resulting information. Docs [here](https://github.com/cblopez/nmapthon/wiki/NmapScanner)  
-- **AsyncNmapScanner**: Inherits NmapScanner and as you could guess by the name, it runs nmap scans asynchronously allowing the program to execute other actions meanwhile.  
-  
----
-# NmapScanner  
-Class for executing and parsing nmap scans.
-  
-## Instantiation  
-The NmapScanner class takes one positional parameter and `**kwargs` parameters for instantiation. The positional parameter is the target IP or target's IP range to scan: 
-
-Specify the targets to scan in two different accepted formats: In str format, those targets can be a network/netmask like `'192.168.1.0/24'`, a range like `'192.168.1.1-192.168.1.10'`, a number of individual targets separated by a comma like `'192.168.1.1,192.168.1.2'`, a single target like `'192.168.1.1'` or any combination between these options like `'192.168.1.1-192.168.1.10, 192.168.1.22'`. In list format, with every IP Address specified separately: `['192.168.1.1', '192.168.1.2', .... ]`.  
-**You can re-assign them later with the target setter:**  
-`scanner_instance.targets = # String or list of targets`.  
-
-On the other hand, `kwargs` are:
-   
-- `ports`: Specify the ports to scan in two different accepted formats. In str format, sepecify a port range like `'20-100'`, a number of individual ports separated by a comma like `'22,53'`, a single port like `'22'` or any combination between these options like `'22,53,100-300'`. In list format, built by single int or str port values: `[22, 53, 100]` or `['22', '53', '100']`. 
-**If no ports are specified, nmap will scan the default ports. As well as `targets`, this attribute has a setter:**  
-`scanner_instance.ports = list(range(1, 1025)) # Yeah, you can use range()!`  
-- `arguments`: String containing every nmap parameter that we want to execute. For example `'-sV -Pn'`.  
-**Note: No `-d` or `-v` options allowed (That means no debugging or verbosity). The `-p` parameter is not allowed either, ports must be specified on instantiation or by the `ports` setter as explained above. No IP addresses will be allowed, targets must be specified on instantiation or by the `targets` setter as explained above.**`arguments` **has also a setter:**  
-`scanner_instance.arguments = '-sS -T2'`  
-- `name`: Specify a particular name for the scanner.
-  
-### Example  
-```python  
-import nmapthon as nm  
-
-# This instantiates a scanner for localhost and Service Detection on default ports
-scanner = nm.NmapScanner('127.0.0.1', arguments='-sV')
-
-# This one scans 3 hosts at maximum speed and with script launching, OS detection and Service Detection  
-scanner = nm.NmapScanner(['192.168.1.1', '192.168.1.11', '192.168.1.34'], arguments='-A -T4')
-
-# This one scans localhost, SYN scan for the first 200 ports. His name is 'Mapy'  
-scanner = nm.NmapScanner('127.0.0.1', name='Mapy', ports=list(range(1,201)))
-```
-### Errors  
-During instantiation, some errors can be raised:  
-- `InvalidArgumentError`: For example, if `arguments` contains the `-p` parameter, this will be raised.  
-- `MalformedIPAddressError`: If a target is not well written (it is not a valid IP address), this will be raised.  
-- `InvalidPortError`: If string port cannot be converted to integer, it is a non valid port. If a port is smaller than 1 or greater than 65535. Will be raised in any of these cases.  
-  
-## Running the scan  
-After [instantiating](https://github.com/cblopez/nmapthon/wiki/NmapScanner#Instantiation) the scanner, the `run()` method will execute it. The program will block until the nmap process finishes, and after that, the `NmapScanner` instance will contain all the information from the scan. 
-
-## Example  
-```python  
-import nmapthon as nm
-
-example_scanner = nm.NmapScanner('127.0.0.1', arguments='-sS')  
-
-# Execute the scan
-example_scanner.run()
-
-# Now the 'example_scanner' object contains all the information from the scan.
-```  
-Please head to the next sections to know how to manage all the information gathered from the scan.  
-
-## Errors  
-When executing the `run()` method, several type of errors can pop, but all of them are raised by the same Exception: `NmapScannerError`. The situations when this Exception could come out are: 
-- No targets to scan are specified.  
-- When nmapthon cannot parse the nmap output, due to any type of nmap error that interrupted the execution. In this case, the `NmapScannerError` will print the nmap error.  
-- When no output from nmap is given. Should never happen but if it does, the `NmapScannerError` will print the nmap error.  
-
-**Any other type of error when calling the** `run()` **method could be some type of non permitted operation (execute with `sudo` or as admin), or the fact that the machine does not have nmap installed.**
-
-## Getting simple scan information  
-After calling the `run()` method, the `NmapScanner` instance will have several properties to access scan information, only if no errors occur. These properties are:  
-- `start_timestamp`: Get the timestamp from when the scan started.  
-- `start_time`: Get the human-readable date and hour from when the scan started.  
-- `exit_status`: Nmap application exit status.  
-- `args`: All arguments used in the scan, **but this args are printed by nmap**.  
-- `summary`: Scan summary.  
-- `version`: Nmap's version.  
-- `end_timestamp`: Get the timestamp from when the scan finished.  
-- `end_time`: Get the human-readable date and hour from when the scan finished.  
-- `finished`: Boolean flag that tells if the scan has finished.  
-
-**In addition, there is a very important property called the `tolerant_errors` property. That returns a string with nmap errors that happened but let the scan finish.**  
-
-**Important: If any of this properties is accessed before calling the `run()` method, they will return `None`.**  
-
-## Example  
-```python  
-import nmapthon as nm
-
-scanner = nm.NmapScanner('192.168.1.0/24', ports='1-1024', arguments='-sS')  
-scanner.run()  
-
-# If program reaches this point, we can get the properties.  
-print("Started at: {}".format(scanner.start_time))  
-print("Used {} nmap version.".format(scanner.version))  
-print("The tolerant errors were:\n{}".format(scanner.tolerant_errors)) 
-# You can keep calling any of this properties 
-```  
-  
-#### **Every method must be called after** `run()` **or an** `NmapScanError` **will be raised.**
-## Get hosts information  
-After running the scan, we can execute two primary methods to obtain the hosts from the scan:  
-- `scanned_hosts()`: Returns a list of scanned hosts.  
-- `non_scanned_hosts()`: Returns a list with all the hosts that where specified on `targets` but did not appear on the nmap output, which means that they were not scanned.  
-  
-To get the **hostnames** associated with a particular host:  
-- `hostnames(host:str)`: Returns a list with all the hostnames from a host.
-
-Having the scanned hosts, we can get their state, reason and scanned protocols:  
-- `state(host:str)`: Returns the state of a given host.  
-- `reason(host:str)`: Returns the reason why the host has a certain state.  
-- `all_protocols(host:str)`: **Yields** every protocol scanned for a given host.  
-
-For a given host and protocol, we can also get the scanned and non scanned ports, plus their state:  
-- `scanned_ports(host:str, protocol:str)`: Return a list of scanned ports for a given host and protocol.  
-- `non_scanned_ports(host:str, protocol:str`: Return a list of non scanned ports for a given host and protocol.  
-- `port_state(host:str, protocol:str, port:str,int)`: Return the state and reason from a port.  
-
-**These host, protocol and port related methods are just to enumerate. Head to the next sections to see more complex ones.**  
-
-### Host information example  
-```python
-import nmapthon as nm
-
-scanner = nm.NmapScanner(['127.0.0.1', '192.168.1.99'], ports=[1,101], arguments='-sT')  
-scanner.run()
-
-# Get hosts that responded the scan
-host_that_responded = scanner.scanned_hosts()
-
-# Loop through protocols, for every scanned host and get other information
-for host in host_that_responded:
-    # Get state, reason and hostnames
-    print("Host: {}\tState: {}\tReason: {}".format(host, scanner.state(host), scanner.reason(host))    
-    for hostname in scanner.hostnames(host):
-        print("Hostname: {}".format(hostname))
-        # Get scanned protocols
-    for proto in scanner.all_protocols(host):
-        # Get scanned ports
-        for port in scanner.scanned_ports(host, proto): 
-            state, reason = scanner.port_state(host, proto, port)
-            print("Port: {0:<7}State:{1:<9}Reason:{2}'.format(port, state, reason))
-```  
-  
-
-## Service information
-If service detection was performed (for example with `'-sV'` or `'-A'`), we can gather the service information for a given host, protocol and port:  
-- `service(host:str, protocol:str, port:str,int)`: Get a Service instance representing the gathered information from the service, if no service information was found it returns `None`.  
-- `standard_service_info(host:str, protocol:str, port:str,int)`: Returns the service name and service information. The service information is a string formed by the service product, version and extarinfo. If there is no info about a particular service, two `None` values will be returned. If nmap has found the name of the service, but it doesnt know anything about the service information itself, this method will return the name and an empty string (`''`).  
-
-## Service class  
-Executing the function `service(host:str, protocol:str, port:int,str)` will return `None` if there is no known service, or it will return a `Service` in any other case. A `Service` object has 4 simple properties:  
-- `name`: Return the name of the service.  
-- `product`: Return the product running on that service.  
-- `version`: Return the version of the product.  
-- `extrainfo`: Return extra information about the product.  
-  
-We can also get all CPEs associated with that service:  
-- `all_cpes()`: Return a list containing all the CPEs from a service.  
-  
-Last but not least, we can get all the scripts information that were launched against that particular service:  
-- `all_scripts()`: **Yields** every script name and output from every script that was launched agaisnt that service.  
-  
-Service instances can be used as list objects, which allows scripts management, for example:  
-- `service_instance[script_name]`: Return the output from a given script name.  
-- `service_instance[script_name] = script_output`: Add a script name with an associated output.  
-- `del service_instance[script_name]`: Delete every script related information for a given script name.  
-  
-Script instance also have a custom `__str__` method:  
-- `print(str(service_instance))`: Prints all the service info in a specific way.  
-  
-## Service object example  
-```python  
-import nmapthon as nm  
-
-scanner = nm.NmapScanner('192.168.1.0/24', ports='22,53,443', arguments='-A -T4')
-scanner.run()  
-
-# for every host scanned  
-for host in scanner.scanned_hosts():  
-    # for every protocol scanned for each host  
-    for proto in scanner.all_protocols(host):  
-        # for each scanned port  
-        for port in scanner.scanned_ports(host, proto):
-            # Get service object  
-            service = scanner.service(host, proto, port)  
-            if service is not None:  
-                print("Service name: {}".format(service.name))  
-                print("Service product: {}".format(service.product))  
-                for cpe in service.all_cpes():
-                    print("CPE: {}".format(cpe))
-                for name, output in service.all_scripts():  
-                    print("Script: {}\nOutput: {}".format(name, output))
-                # You could also do print(str(service))
-                # You could also know if 'ssh-keys' script was launched and print the output
-                if 'ssh-keys' in service:  
-                    print("{}".format(service['ssh-keys']))
-
-
-```  
-  
-## Service standard info example  
-```python  
-import nmapthon as nm  
-
-scanner = nm.NmapScanner('192.168.1.0/24', ports='22,53,443', arguments='-sV -T4')
-scanner.run()  
-
-# for every host scanned  
-for host in scanner.scanned_hosts():  
-    # for every protocol scanned for each host  
-    for proto in scanner.all_protocols(host):  
-        # for each scanned port  
-        for port in scanner.scanned_ports(host, proto):
-            # Get service information  
-            service, service_info = scanner.standard_service_info(host, proto, port)
-            if service is not None:  
-                print("Service: {}\tInfo: {}".format(service, service_info))
-
-```  
-
-  
-## OS Detection  
-If OS detection was performed (for example, by using `'-O'` or `'-A'`), you can get the OS matches with their accuracy and the OS fingerprint:  
-- `os_matches(host:str)`: **Yields** every OS name with it's corresponding accuracy for a given host.  
-- `os_fingerprint(host:str)`: Returns the OS fingerprint for a given host. If no fingerprint was found or performed, it will return `None`.  
-- `most_accurate_os(host:str)`: Returns a list with the most accurate OSs. **The list is needed because there might not be only one OS match with the highest accuracy, but several.**  
-
-## OS Detection example  
-```python  
-import nmapthon as nm  
-
-scanner = nm.NmapScanner('127.0.0.1', arguments='-O --osscan-guess')
-scanner.run()
-
-# Notice that '127.0.0.1' can be used without expecting an NmapScanError  
-# localhost should always responde.
-for os_match, acc in scanner.os_matches('127.0.0.1'):
-    print('OS Match: {}\tAccuracy:{}%'.format(os_match, acc))
-
-fingerprint = scanner.os_fingerprint('127.0.0.1')
-if fingerprint is not None:
-    print('Fingerprint: {}'.format(fingerprint))
-
-for most_acc_os in scanner.most_accurate_os('127.0.0.1'):
-    print('Most accurate OS: {}'.format(most_acc_os))
-```  
-  
-  
-## Host Scripts  
-We can gather the information from the scripts that are host oriented. If looking for service oriented scripts, you can find  how to get them [here](https://github.com/cblopez/nmapthon/blob/master/README.md#service-information):  
-- `host_scripts(host:str, script_name=None)`: **Yield** every name and output for every script launched against the host. If `script_name` is set to a string, 
-only the scripts containing that string will be yielded, i.e. `sc.host_scripts('127.0.0.1'), script_anme='smtp'`) 
-  
-## Traceroute information  
-Get every hop information from executing a traceroute to a particular host:  
-- `trace_info(host:str)`: **Yields** one `TraceHop` instance per traceroute hop.  
-  
-## TraceHop class  
-A `TraceHop` instance has four basic properties to access its information:  
-- `ttl`: Time-To-Live. IP layer field.  
-- `ip_addr`: IP Address of the node.  
-- `rtt`: Round Trip Time.  
-- `domain_name`: Domain name of the node.  
-  
-`TraceHop` instances have a custom `__str__` method to print their information in a specific way.  
-**If any of the traceroute hop information is unknown, the corresponding property will return** `None`.  
-**If a** `TraceHop` **instance has no information (blocked by firewall, for example) the** `__str__` **method will print** `'Somehow blocked Hop.'`.  
-
-## Host scripts example  
-```python  
-import nmapthon as nm  
-
-scanner = nm.NmapScanner('192.168.1.1-192.168.1.112', arguments='-A')  
-scanner.run()
-
-for host in scanner.scanned_hosts():  
-    print("Host: {}".format(host))
-    for name, output in scanner.host_scripts(host):  
-        print("Script: {}\nOutput: {}".format(name, output))  
-```  
-  
-## Traceroute example  
-```python  
-import nmapthon as nm  
-
-scanner = nm.NmapScanner('85.65.234.12', arguments='--traceroute')  
-scanner.run()  
-  
-if '85.65.234.12' in scanner.scanned_hosts():  
-    for tracehop_instance in scanner.trace_info('85.65.234.12'):  
-        print('TTL: {}\tIP address: {}'.format(tracehop_instance.ttl, tracehop_instance.ip_addr))
-```  
-
----  
-
-# Merging NmapScanner objects  
-
-There may be situations where several `NmapScanner` instances may be instantiated separately, so a `merge()` is available to 
-merge scans. It must be called after the instance finishes the scan, and it accepts any number of other `NmapScanner` instances 
-plus additional `**kwargs`
-- `merge_tcp=True`: Flag to allow TCP merging
-- `merge_udp=True`: Flag to allow UDP merging 
-- `merge_scripts=True`: Flag to merge host scripts. TCP/UDP port scripts are merged if their respective flag is `True`.
-- `merge_trace=True`: Merge Traceroute information. 
-- `merge_os=True`: Merge OS information.  
-- `merge_non_scanned=True`: Merge IPs that could not be scanned.
-
-### `merge()` deep inspect  
-The `merge()` method acts differently depending on a main condition, which is: "Does the instance that's calling the method have the target X?". Depending on the answer: 
-- If the target is not in the caller scanner, all the information from the target is copied depending on the `**kwargs` flags values.
-- If the target is on the caller scanner, the information is copied depending on the flags, particularly:
-  - TCP/UDP ports are copied if they where not scanned on the caller scan, but if the caller already has information 
-  about them, it's not overwritten.
-  - OS information, as well as Host scripts are checked one by one, only adding them if the caller does not have information of a particular OS/script.
-  - Traceroute is only added while no Traceroute information is in the caller scanner.  
-
-## Example 1: Dividing TCP and UDP scans  
-```python
-import nmapthon as nm
-
-# Run a TCP scan synchronously and a UDP async to the same target
-main_scanner = nm.NmapScanner('10.10.10.2', ports=[22, 80, 443], arguments='-sV -sS -n')
-udp_scanner = nm.AsyncNmapScanner('10.10.10.2', ports=[21, 53], arguments='-sU -n', mute_error=True)
-
-# Launch the UDP first
-udp_scanner.run()
-
-# Launch the TCP
-try:
-    main_scanner.run()
-except nm.NmapScanError as e:
-    print('Error while scanning TCP ports:\n{}'.format(e))
-
-# Wait until UDP ends
-udp_scanner.wait()
-
-if udp_scanner.finished_successfully():
-    # Merge the scans (Do not need to set all flags to False since there is no information on the UDP scanner,
-    # but just to show the usage thay are set to False here
-    main_scanner.merge(udp_scanner, merge_os=False, merge_scripts=False, merge_tcp=False, merge_trace=False)
-```  
-
-## Example 2: Multi-threading/processing scans
-```python
-import nmapthon as nm
-import multiprocessing
-
-def read_ips(ips_file):
-    with open(ips_file) as f:
-        return [x.strip() for x in f.readlines()]
-
-def worker(n, ip, return_dict):
-    sc = nm.NmapScanner(ip, ports=[1-1000], arguments='-sT -sV -T4 -n')
-    try:
-        sc.run()
-    except nm.NmapScanner as e:
-        raise e
-    return_dict[n] = sc
-
-
-if __name__ == '__main__':
-    # Create share dict to store scans
-    manager = multiprocessing.Manager()
-    return_dict = manager.dict()
-    jobs = []
-    # Read IPS from file
-    ips = read_ips('my_ips_file.txt')
-    for i in range(len(ips)):
-        p = multiprocessing.Process(target=worker, args=(i, ips[i], return_dict))
-        jobs.append(p)
-        p.start()
-    
-    # Freeze application until all apps finish
-    for proc in jobs:
-        proc.join()
-    
-    # Take the first scanner as caller
-    main_scan = return_dict[0]
-    # Pass the rest of the scans as arguments for merging
-    main_scan.merge(*list(return_dict.values())[1:])
-    
-    # Now you can use the main_scan as a single scanner with all the information
-    for host in main_scan:
-        ......
-```
----  
-
-# AsyncNmapScanner  
-Class for executing background nmap scans.  
-  
-## Instantiation  
-Instantiating `AsyncNmapScanner` has the same `kwargs` as the `NmapScanner` class, you can find them [here](https://github.com/cblopez/nmapthon/blob/master/README.md#nmapscanner-1). But this one has an optional extra `kwargs` parameter:  
-- `mute_errors`: A boolean type parameter, `False` by default. If set to `True`, the AsyncNmapScanner wont show fatal errors when executing. **It is not recommended to set it to** `True` **because it hides scan errors, but in case you need it, you can use it.**  
-  
-## Example  
-```python  
-import nmapthon as nm  
-  
-async_scanner = nm.AsyncNmapScanner('10.126.65.0/23', ports='21,22,100-200', arguments='-sV -n -T4')  
-  
-# Async Scanner with error muting  
-async_scanner = nm.AsyncNmapScanner(targets='192.168.1.30', arguments='-A -T4', mute_errors=True)
-```
-  
-# AsyncNmapScanner  
-  
-## Run the scan  
-`AsyncNmapScanner` also has the `run()` method, which will start executing the scan in background. You can use several methods to get the scan state and block the application.  
-- `is_running()`: Returns `True` if the scanner is running. `False` if not.  
-- `wait()`: Blocks the program execution until the scan finishes.  
-- `finished_succesfully`: Returns `True` if the scan finished with no fatal errors. `False` if not.  
-  
-If `mute_errors=True` is used, you can get the Exception raised when muted:  
-- `fatal_error()`: Returns an `NmapScanError` with the information from the Exception raised that was muted. If no `mute_errors=True` was set, it will return None, but you will have anyways an `NmapScanError` raised on your program.
-  
-## Example 1  
-```python  
-import nmapthon as nm  
-import time  
-  
-scanner = nm.AsyncNmapScanner('192.168.1.2', ports=range(1,10001), arguments='-sS -sU')  
-scanner.run()  
-  
-# Do something while it executes  
-while scanner.is_running():  
-    print("I print because I can :)")  
-    time.sleep(1)  
-  
-# Check if it was not successful  
-if not scanner.finished_succesfully():  
-    print("Uh oh! Something went wrong!")  
-```  
-  
-## Example 2  
-```python  
-import nmapthon as nm  
-  
-scanner = nm.AsyncNmapScanner('192.168.1.2', ports=range(1,10001), arguments='-sS -sU')  
-scanner.run()  
-  
-# Do something and block execution until finishes
-for i in range(1, 1000000):  
-    print("Im printing a lot of lines!")  
-scanner.wait()  
-  
-# Check if it was not successful  
-if not scanner.finished_succesfully():  
-    print("Uh oh! Something went wrong!\nPopped error:\n{}".format(scanner.fatal_error()))  
-```  
-  
-## Properties and Methods  
-Apart from the additional methods mentioned in the [previous section](https://github.com/cblopez/nmapthon/blob/master/README.md#run-the-scan), all the properties and methods from the `NmapScanner` class are inherited, please [read the documentation](https://github.com/cblopez/nmapthon/blob/master/README.md#nmapscanner-1) from this class to know what to use.  
-  
----
-# List of properties, setters and methods  
-  
-## NmapScanner  
-Here is a complete list of attributes and methods from the ´NmapScanner´ class.  
-  
-### NmapScanner: Properties  
-  
-  
-| Property  | Return type | Description |  
-| --------- | ----------- | ----------- |  
-| `name` | `str`, `None` | Name of the scanner, `None` if no name was set on instantiation. |    
-| `targets` | `str`, `list`, `None`  | Targets specified to scan, depending on the type used to specify them. |  
-| `ports` | `str`, `None`  | Ports in string format, even if they were set using a `list`. |  
-| `scan_arguments` | `str`, `None` | Arguments set on instantiation (`arguments=#whatever`) or by `arguments(args)` setter. |  
-| `start_timestamp`* | `str`, `None` | Timestamp from the time when the scan started. |  
-| `start_time`* | `str`, `None` | Human readable time and hour when the scan started. |  
-| `end_timestamp`* | `str`, `None` | Timestamp from the time when scan finished. |  
-| `end_time`* | `str`, `None` | Human readable time and hour when the scan finished. |  
-| `exit_status`* | `str`, `None` | Nmap's exit status. |  
-| `args`* | `str`, `None` | Nmap scanning sentence. (From nmap, not explicitly the arguments of the user. |  
-| `summary`* | `str`, `None` | Scan summary. |  
-| `version`* | `str`, `None` | Nmap version used. |  
-| `tolerant_errors`* | `str`, `None` | Errors that happened during the scan, but let it finish. |  
-| `scanned_protocols_info`* | `dict`, `None` | Dictionary containing simple information about services scanned. |  
-| `finished` | `bool` | Flag set to `True` if scanner was executed and done, `False` if not |  
-  
-  
-__*Need to execute the__ `run()` __method before using this property, otherwise it will return__ `None` __.__ 
-  
-### NmapScanner: Setters  
-  
-  
-| Setter  | Value type | Description |  
-| ------- | ---------- | ----------- |  
-| `name` | `str` | Set the name of the scanner | 
-| `ports` | `str`, `list` | Set the ports to scan |  
-| `targets` | `str`, `list` | Set the targets` IPs to scan |  
-| `arguments` | `str` | Set the arguments to use by the scan. No `-p`, `-v` or `-d` allowed |  
-  
-  
-### NmapScanner: Methods  
-  
-  
-| Method | Return type | Description |  
-| ------ | ----------- | ----------- |  
-| `run()` | - | Start scanning. |  
-| `raw_data()`* | `dict` | Return a complex dictionary containing all the output information. |  
-| `scanned_hosts()`* | `list` | Return a list of all hosts that responded to the scan. |  
-| `non_scanned_hosts()`* | `list` | Return a list of all hosts that did not respond to the scan. |  
-| `state(host:str)`* | `str` | Return the state of a given host. |  
-| `reason(host:str)`* | `str` | Return the reason of why a given host has such state. | 
-| `all_protocols(host:str)`* | `generator` | **Yield** all the protocols scaned for a given host. |  
-| `scanned_ports(host:str, protocol:str)`* | `list` | Return a list of all scanned ports for a given host and protocol. |  
-| `non_scanned_ports(host:str, protocol:str)`* | `list` | Return a list of all scanned ports for a given host and protocol. |  
-| `hostnames(host:str)`* | `list` | Return a list of all hostnames from a given host. |  
-| `os_matches(host:str)`* | `generator` | **Yield** every `(os_match, accuracy)` for a given host. |  
-| `os_fingerprint(host:str)`* | `str`, `None` | Return the OS Fingerprint for a given host, `None` if not scanned or was not found. |  
-| `most_accurate_os(host:str)`* | `list` | Return a list of all OS matches with maximum accuracy. |  
-| `service(host:str, protocol:str, port:str,int)`* | `Service`, `None` | Return a `Service` instance representing the service running on a port, for a given host and protocol. `None` if no service was found. |  
-| `standard_service_info(host:str, protocol:str, port:str,int)`* | `tuple` | Return a tuple containing the service name and service version information. Returns `(None, None)` if none of them were found. | 
-| `port_scripts(host:str, protocol:str, port:str,int, script_name=None)`* | `generator` | **Yield** every `(script_name, script_output)` for every script launched against a port, for a given host and protocol. Specify a `script_name` to return only those scripts that contain the given word on their name.  |  
-| `host_scripts(host:str, script_name=None)`* | `generator` | **Yield** every `(script_name, script_output)` for every script launched against a given host. Specify a `script_name` to return only those scripts that contain the given word on their name. |  
-| `trace_info(host:str)`* | `generator` | **Yield** one `TraceHop` instance, representing a Traceroute hop, for every hop gathered. |  
-| `merge(*scanners:NmapScanner, merge_tcp=True, merge_udp=True, merge_os=True, merge_scripts=True, merge_trace=True, merge_non_scanned=True)`* | - | Merge the caller scan with any number of other `NmapScanner` instances. |  
-  
-  
-__*Need to execute the__ `run()` __method before using this method, otherwise it will raise `NmapScanError`__.  
-  
-## AsyncNmapScanner  
-Here is a complete list of attributes and methods from the ´AsyncNmapScanner´ class.  
-  
-### AsyncNmapScanner: Properties
-The `AsyncNmapScanner` class has the same properties as the `NmapScanner` class.  
-  
-### AsyncNmapScanner: Methods  
-The `AsyncNmapScanner` class has the same methods as the `NmapScanner` class, plus the following:  
-  
-| Method  | Return type | Description |  
-| ------ | ----------- | ----------- |  
-| `is_running()`* | `bool` | Returns `True` if the scan is running, `False` if not. |  
-| `wait()`* | - | Freezes the application execution until the scan finishes. |  
-| `finished_successfully()` | `bool` | Returns `True` if the scan was launched and it has finished successfully, `False` if not. |  
-| `fatal_error()`* | `NmapScanError` | Returns the `Exception` raised on the scan execution, in case `finished_successfully()` is `False` and the `mute_errors=True` `kwarg` was used. |  
-  
-__*Need to execute the__ `run()` __method before using this method.__    
-  
->>>>>>> ecd850b0
+## Documentation  